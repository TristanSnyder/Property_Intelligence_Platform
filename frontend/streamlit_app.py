--- conflicted
+++ resolved
@@ -236,14 +236,13 @@
                     </div>
                     """, unsafe_allow_html=True)
                     
-<<<<<<< HEAD
+
                     # Property Analysis Results
                     st.markdown("### 📊 Property Analysis Results")
-=======
                     # Progress bar
                     if progress > 0:
                         st.progress(progress / 100)
->>>>>>> 91f7eadb
+
                     
                     # Recent logs
                     logs = agent_info.get("logs", [])
@@ -252,7 +251,7 @@
                             for log in logs[-3:]:  # Show last 3 logs
                                 st.text(log)
                     
-<<<<<<< HEAD
+
                     # Market Context
                     st.markdown("### 🏘️ Market Context")
                     market_col1, market_col2 = st.columns(2)
@@ -314,7 +313,7 @@
     st.metric("Properties Analyzed", "156")
     st.metric("Avg Investment Grade", "B+")
     st.metric("Success Rate", "91%")
-=======
+
                     st.markdown("---")
                 
                 # Check if analysis is complete
@@ -547,7 +546,7 @@
             
     except Exception as e:
         st.error(f"❌ Error: {str(e)}")
->>>>>>> 91f7eadb
+
 
 # Footer
 st.markdown("---")
