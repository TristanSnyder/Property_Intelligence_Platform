# FastAPI and server
fastapi==0.104.1
uvicorn[standard]==0.24.0
python-multipart==0.0.6

# AI and ML (simplified for initial deployment)
openai>=1.6.1,<2.0.0
<<<<<<< HEAD
=======
crewai==0.1.15
crewai-tools==0.1.6
>>>>>>> 57f64d09
langchain==0.0.340
langchain-openai==0.0.2

# Vector Database & RAG
chromadb==0.4.18
langchain-chroma==0.1.2
sentence-transformers==2.2.2
faiss-cpu==1.7.4
tiktoken==0.5.1

# Database
psycopg2-binary==2.9.9
sqlalchemy==2.0.23

# Data Processing
pandas==2.1.3
numpy==1.25.2
requests==2.31.0
httpx==0.25.2

# Geospatial
geopy==2.4.0

# Frontend & Real-time
streamlit==1.28.1
plotly==5.17.0
streamlit-autorefresh==0.0.1
streamlit-elements==0.1.0
websockets==12.0

# Utilities
python-dotenv==1.0.0
pydantic==2.5.0

# Development
pytest==7.4.3<|MERGE_RESOLUTION|>--- conflicted
+++ resolved
@@ -5,11 +5,9 @@
 
 # AI and ML (simplified for initial deployment)
 openai>=1.6.1,<2.0.0
-<<<<<<< HEAD
-=======
+
 crewai==0.1.15
 crewai-tools==0.1.6
->>>>>>> 57f64d09
 langchain==0.0.340
 langchain-openai==0.0.2
 
